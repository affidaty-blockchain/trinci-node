// This file is part of TRINCI.
//
// Copyright (C) 2021 Affidaty Spa.
//
// TRINCI is free software: you can redistribute it and/or modify it under
// the terms of the GNU Affero General Public License as published by the
// Free Software Foundation, either version 3 of the License, or (at your
// option) any later version.
//
// TRINCI is distributed in the hope that it will be useful, but WITHOUT
// ANY WARRANTY; without even the implied warranty of MERCHANTABILITY or
// FITNESS FOR A PARTICULAR PURPOSE. See the GNU Affero General Public License
// for more details.
//
// You should have received a copy of the GNU Affero General Public License
// along with TRINCI. If not, see <https://www.gnu.org/licenses/>.

#[macro_use]
extern crate log;

mod app;
mod config;
mod tracer;
mod utils;

#[cfg(feature = "monitor")]
mod monitor;

use crate::app::App;
use config::Config;
use log::LevelFilter;
use simplelog::{ColorChoice, TermLogger, TerminalMode};
use std::env;

/// Logger initialization.
/// Output is set to standard output.
fn logger_init() {
    let config = simplelog::ConfigBuilder::new()
        .add_filter_allow_str("trinci")
        .build();

    TermLogger::init(
        LevelFilter::Trace,
        config,
        TerminalMode::Stdout,
        ColorChoice::Auto,
    )
    .expect("logger init");
}

/// Sets logger verbosity level.
fn logger_level(level: &str) {
    let level = match level {
        "off" => LevelFilter::Off,
        "error" => LevelFilter::Error,
        "warn" => LevelFilter::Warn,
        "info" => LevelFilter::Info,
        "trace" => LevelFilter::Trace,
        _ => LevelFilter::Debug,
    };
    log::set_max_level(level);
}

/// Prints the node configuration.
fn show_config(config: &Config) {
    let keypair_path = config.keypair_path.as_deref().unwrap_or("null");
    info!("Configuration:");
    info!("  Validator:            //  FIXME");
    info!("  Keypair path:           {}", keypair_path);
    info!("  Network Id:             {}", config.network);
    info!("  Block threshold:        {}", config.block_threshold);
    info!("  Block timeout:          {}", config.block_timeout);
    info!("  Database path:          {}", config.db_path);
    info!("  Boot files path:        {}", config.bootstrap_path);
    info!("  WM cache max size:      {}", config.wm_cache_max);
    info!(
        "  REST service address:   {}:{}",
        config.rest_addr, config.rest_port
    );
    info!(
        "  Bridge service address: {}:{}",
        config.bridge_addr, config.bridge_port
    );
    info!("  P2P service address:    {}", config.p2p_addr);
    info!(
        "  P2P bootstrap address:  {}",
        config.p2p_bootstrap_addr.clone().unwrap_or_default()
    );
}

fn main() {
    logger_init();
    let config = config::create_app_config();
    logger_level(&config.log_level);

    info!("Starting TRINCI Node");
    info!("  Node version:         {}", env!("CARGO_PKG_VERSION"));
    info!("  Core version:         {}", trinci_core::VERSION);

    show_config(&config);

    let filename = config.keypair_path.clone();
    let keypair = utils::load_keypair(filename).expect("keypair generation fail");
    info!("Node ID: {}", keypair.public_key().to_account_id());

    #[cfg(feature = "monitor")]
    let (_node_id, _public_key) = {
        (
            keypair.public_key().to_account_id(),
            match keypair.public_key() {
                trinci_core::PublicKey::Ecdsa(key) => key.to_account_id(),
                trinci_core::PublicKey::Ed25519 { pb } => pb.to_account_id(),
            },
        )
    };

    #[cfg(not(feature = "monitor"))]
    let (addr, file) = { (None::<String>, None::<String>) };
    #[cfg(feature = "monitor")]
    let (addr, file) = {
        (
            Some(config.monitor_addr.clone()),
            Some(config.monitor_file.clone()),
        )
    };
    let mut app = App::new(config, keypair);
    app.start(file, addr);

    // Temporary blockchain "stuff" tracer.
    let chan = app.block_svc.lock().request_channel();
    std::thread::spawn(move || tracer::run(chan));

<<<<<<< HEAD
    // block chain monitor
    #[cfg(feature = "monitor")]
    {
        debug!("[monitor] monitor started");
        let config = config::create_app_config();

        let nw_public_key = app.p2p_public_key.to_account_id();
        let public_ip = monitor::get_ip();

        let node_status = monitor::Status {
            public_key,
            nw_public_key,
            ip_endpoint: None,
            role: monitor::NodeRole::Ordinary, // FIXME
            nw_config: monitor::NetworkConfig {
                name: config.network,
                //name: todo!(),
                block_threshold: config.block_threshold,
                block_timeout: config.block_timeout,
            },
            core_version: trinci_core::VERSION.to_string(),
            last_block: None,
            unconfirmed_pool: None,
            p2p_info: monitor::P2pInfo {
                p2p_addr: config.p2p_addr,
                p2p_port: config.p2p_port,
                p2p_bootstrap_addr: config.p2p_bootstrap_addr,
            },
            pub_ip: public_ip,
        };

        let mut monitor_struct = monitor::Monitor::new(node_id, node_status);
        let chan = app.block_svc.lock().request_channel();
        let addr = config.monitor_addr.clone();
        let file = config.monitor_file;

        std::thread::spawn(move || monitor::run(&mut monitor_struct, chan, &addr, &file));
    }

=======
>>>>>>> 816d6364
    info!("System up and running...");
    app.park();
}<|MERGE_RESOLUTION|>--- conflicted
+++ resolved
@@ -130,48 +130,6 @@
     let chan = app.block_svc.lock().request_channel();
     std::thread::spawn(move || tracer::run(chan));
 
-<<<<<<< HEAD
-    // block chain monitor
-    #[cfg(feature = "monitor")]
-    {
-        debug!("[monitor] monitor started");
-        let config = config::create_app_config();
-
-        let nw_public_key = app.p2p_public_key.to_account_id();
-        let public_ip = monitor::get_ip();
-
-        let node_status = monitor::Status {
-            public_key,
-            nw_public_key,
-            ip_endpoint: None,
-            role: monitor::NodeRole::Ordinary, // FIXME
-            nw_config: monitor::NetworkConfig {
-                name: config.network,
-                //name: todo!(),
-                block_threshold: config.block_threshold,
-                block_timeout: config.block_timeout,
-            },
-            core_version: trinci_core::VERSION.to_string(),
-            last_block: None,
-            unconfirmed_pool: None,
-            p2p_info: monitor::P2pInfo {
-                p2p_addr: config.p2p_addr,
-                p2p_port: config.p2p_port,
-                p2p_bootstrap_addr: config.p2p_bootstrap_addr,
-            },
-            pub_ip: public_ip,
-        };
-
-        let mut monitor_struct = monitor::Monitor::new(node_id, node_status);
-        let chan = app.block_svc.lock().request_channel();
-        let addr = config.monitor_addr.clone();
-        let file = config.monitor_file;
-
-        std::thread::spawn(move || monitor::run(&mut monitor_struct, chan, &addr, &file));
-    }
-
-=======
->>>>>>> 816d6364
     info!("System up and running...");
     app.park();
 }