--- conflicted
+++ resolved
@@ -444,15 +444,10 @@
             self.set_block_service_config(BlockchainSettings {
                 accept_broadcast: false,
                 block_threshold,
-<<<<<<< HEAD
-                block_timeout: 2, // The genesis block will be executed after this timeout and not with block_threshold transactions in the pool // FIXME
-                is_production: true,
-=======
                 block_timeout: 2,
                 burning_fuel_method: String::new(),
                 network_name: Some("bootstrap".to_string()), // The genesis block will be executed after this timeout and not with block_threshold transactions in the pool // FIXME
-                is_production: false,
->>>>>>> 18ed5f60
+                is_production: true,
                 min_node_version: String::from("0.2.6"),
             });
 
