--- conflicted
+++ resolved
@@ -369,11 +369,7 @@
             .lock()
             .set_mode(config.is_production);
 
-<<<<<<< HEAD
-        // check core version
-=======
         // Check core version
->>>>>>> 8fde3bdd
         let version = VERSION;
         match version_compare::compare(version, config.min_node_version.clone()) {
             Ok(Cmp::Lt) => {
