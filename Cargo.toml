[package]
name = "trinci-node"
version = "0.2.7-rc2"
authors = ["The Trinci Team <trinci@affidaty.io>"]
edition = "2021"
description = "TRINCI blockchain node"
keywords = ["trinci", "blockchain", "node"]

[dependencies]
<<<<<<< HEAD
trinci-core = { git = "https://github.com/affidaty-blockchain/trinci-core" }
=======
#RESTORE BEFORE MERGE IN MASTER trinci-core = { git = "https://github.com/affidaty-blockchain/trinci-core" }
trinci-core = { git = "https://ignore:icnAD-JTWci6TqfroMP7@gitlab.affidaty.net/developer2/trinci-github/trinci-core.git", branch = "develop" }
#trinci-core = { path = "./trinci-core" }
>>>>>>> c7effe63

log = { version = "0.4.14", features = ["release_max_level_info"] }
clap = { version = "3.1.0", features = ["cargo"] }
toml = "0.5.8"
simplelog = "0.11.1"
hex = "0.4.3"
serde-value = { git = "https://github.com/affidaty-blockchain/serde-value", branch = "helper_macro" }
serde_bytes = "0.11.5"
# base58 for network name calculation
bs58 = "0.4.0"
rand = "0.8.4"
tempfile = "3.2.0"
# Serialization 
serde = { version = "1.0.126", features = ["derive"] }
serde_json = { version = "1.0", optional = true }
# POST
isahc = { version = "1.6.0", optional = true }
# pretty print on file
ascii_table = { version = "4.0.2", optional = true }
# versioning comparer
version-compare = "0.1.0"

[dev-dependencies]
glob = "0.3.0"

[features]
default = ["monitor"]
tpm2 = ["trinci-core/tpm2"]
monitor = ["serde_json", "isahc", "ascii_table"]
rt-monitor = ["trinci-core/rt-monitor"]<|MERGE_RESOLUTION|>--- conflicted
+++ resolved
@@ -1,19 +1,13 @@
 [package]
 name = "trinci-node"
-version = "0.2.7-rc2"
+version = "0.2.7"
 authors = ["The Trinci Team <trinci@affidaty.io>"]
 edition = "2021"
 description = "TRINCI blockchain node"
 keywords = ["trinci", "blockchain", "node"]
 
 [dependencies]
-<<<<<<< HEAD
 trinci-core = { git = "https://github.com/affidaty-blockchain/trinci-core" }
-=======
-#RESTORE BEFORE MERGE IN MASTER trinci-core = { git = "https://github.com/affidaty-blockchain/trinci-core" }
-trinci-core = { git = "https://ignore:icnAD-JTWci6TqfroMP7@gitlab.affidaty.net/developer2/trinci-github/trinci-core.git", branch = "develop" }
-#trinci-core = { path = "./trinci-core" }
->>>>>>> c7effe63
 
 log = { version = "0.4.14", features = ["release_max_level_info"] }
 clap = { version = "3.1.0", features = ["cargo"] }
