[package]
name = "trinci-node"
version = "0.2.4-rc1"
authors = ["The Trinci Team <trinci@affidaty.io>"]
edition = "2021"
description = "TRINCI blockchain node"
keywords = ["trinci", "blockchain", "node"]

[dependencies]
<<<<<<< HEAD
trinci-core = { path = "./trinci-core" }
=======
#RESTORE BEFORE MERGE IN MASTER trinci-core = { git = "https://github.com/affidaty-blockchain/trinci-core" }
trinci-core = { path = "../trinci-core" }
>>>>>>> d6bebfa5
log = { version = "0.4.14", features = ["release_max_level_info"] }
clap = "2.33.3"
toml = "0.5.8"
simplelog = "0.11.1"
hex = "0.4.3"
serde-value = { git = "https://github.com/affidaty-blockchain/serde-value", branch = "helper_macro" }
# base58 for network name calculation
bs58 = "0.4.0"
rand = "0.8.4"
tempfile = "3.2.0"
# Serialization 
serde = { version = "1.0.126", features = ["derive"], optional = true }
serde_json = { version = "1.0", optional = true }
# POST
isahc = { version = "1.6.0", optional = true }
# pretty print on file
ascii_table = { version = "3.0.2", optional = true }

[dev-dependencies]
glob = "0.3.0"

[features]
default = ["monitor"]
tpm2 = ["trinci-core/tpm2"]
monitor = ["serde", "serde_json", "isahc", "ascii_table"]<|MERGE_RESOLUTION|>--- conflicted
+++ resolved
@@ -7,12 +7,8 @@
 keywords = ["trinci", "blockchain", "node"]
 
 [dependencies]
-<<<<<<< HEAD
-trinci-core = { path = "./trinci-core" }
-=======
 #RESTORE BEFORE MERGE IN MASTER trinci-core = { git = "https://github.com/affidaty-blockchain/trinci-core" }
 trinci-core = { path = "../trinci-core" }
->>>>>>> d6bebfa5
 log = { version = "0.4.14", features = ["release_max_level_info"] }
 clap = "2.33.3"
 toml = "0.5.8"
